--- conflicted
+++ resolved
@@ -1,14 +1,6 @@
 from LightPipes import *
 import matplotlib.pyplot as plt
-<<<<<<< HEAD
-from LightPipes import cm, m, mm, nm, um
 
-
-LP=lp.Init()
-
-=======
-
->>>>>>> 2df140d1
 wavelength=500*nm
 size=5.0*mm
 N=100
@@ -16,18 +8,9 @@
 A=1
 z=1*m
 
-<<<<<<< HEAD
-F=LP.Begin(size,wavelength,N)
-F=LP.GaussHermite(2,3,A,w0,F)
-F=LP.Fresnel(z,F)
-I=LP.Intensity(2,F)
-plt.imshow(I)
-plt.show()
-=======
 F=Begin(size,wavelength,N)
 F=GaussHermite(2,3,A,w0,F)
 F=Fresnel(z,F)
 I=Intensity(2,F)
 plt.imshow(I)
-plt.show()
->>>>>>> 2df140d1
+plt.show()