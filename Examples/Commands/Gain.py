from LightPipes import *
import matplotlib.pyplot as plt
<<<<<<< HEAD
from LightPipes import cm, m, mm, nm, um


LP=lp.Init()

wavelength=500*nm
size=5.0*mm
N=100
R=1*mm
z=1*m
f=1*m
dx=0*mm
dy=0*mm

F=LP.Begin(size,wavelength,N)
F=LP.CircAperture(R, 0, 0, F)
F=LP.Lens(f,dx,dy,F)
F=LP.Gain(3,2,10,F)
F=LP.Forvard(z,F)
I=LP.Intensity(2,F)
#plt.imshow(I)
plt.plot(I[N/2][:N])
=======

wavelength=500*nm
size=5.0*mm
N=100
R=1*mm
z=1*m
f=1*m
dx=0*mm
dy=0*mm

F=Begin(size,wavelength,N)
F=CircAperture(R, 0, 0, F)
F=Lens(f,dx,dy,F)
F=Gain(3,2,10,F)
F=Forvard(z,F)
I=Intensity(2,F)
#plt.imshow(I)
plt.plot(I[int(N/2)][:N])
>>>>>>> 2df140d1
plt.show()<|MERGE_RESOLUTION|>--- conflicted
+++ resolved
@@ -1,29 +1,5 @@
 from LightPipes import *
 import matplotlib.pyplot as plt
-<<<<<<< HEAD
-from LightPipes import cm, m, mm, nm, um
-
-
-LP=lp.Init()
-
-wavelength=500*nm
-size=5.0*mm
-N=100
-R=1*mm
-z=1*m
-f=1*m
-dx=0*mm
-dy=0*mm
-
-F=LP.Begin(size,wavelength,N)
-F=LP.CircAperture(R, 0, 0, F)
-F=LP.Lens(f,dx,dy,F)
-F=LP.Gain(3,2,10,F)
-F=LP.Forvard(z,F)
-I=LP.Intensity(2,F)
-#plt.imshow(I)
-plt.plot(I[N/2][:N])
-=======
 
 wavelength=500*nm
 size=5.0*mm
@@ -42,5 +18,4 @@
 I=Intensity(2,F)
 #plt.imshow(I)
 plt.plot(I[int(N/2)][:N])
->>>>>>> 2df140d1
 plt.show()