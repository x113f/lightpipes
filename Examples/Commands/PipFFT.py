from LightPipes import *
import matplotlib.pyplot as plt
import numpy as np
<<<<<<< HEAD
from LightPipes import cm, m, mm, nm, um

=======
>>>>>>> 2df140d1

F=Begin(0.01,1e-6,500);
F=CircAperture(0.003,0,0,F);
F=RandomPhase(3,5,F);
F=Fresnel(1,F);
Iunf=Intensity(1,F);
fig = plt.figure()
plt.imshow(Iunf);
F=PipFFT(1,F);
F=CircAperture(0.0001,0,0,F);
F=PipFFT(-1,F);
Ifil=Intensity(1,F);
fig = plt.figure()
plt.imshow(Ifil);
plt.show()<|MERGE_RESOLUTION|>--- conflicted
+++ resolved
@@ -1,11 +1,6 @@
 from LightPipes import *
 import matplotlib.pyplot as plt
 import numpy as np
-<<<<<<< HEAD
-from LightPipes import cm, m, mm, nm, um
-
-=======
->>>>>>> 2df140d1
 
 F=Begin(0.01,1e-6,500);
 F=CircAperture(0.003,0,0,F);
