--- conflicted
+++ resolved
@@ -1,25 +1,3 @@
-<<<<<<< HEAD
-#spot of Poisson
-import LightPipes
-import matplotlib.pyplot as plt
-from LightPipes import cm, m, mm, nm, um
-
-pi=3.1415
-
-LP=LightPipes.Init()
-wavelength=500*nm
-size=10*mm
-N=1500
-w=1*mm
-z=1*m
-F=LP.Begin(size,wavelength,N)
-F=LP.CircScreen(w,0,0,F)
-F=LP.Forvard(z,F)
-I=LP.Intensity(2,F)
-plt.imshow(I)
-plt.title('the spot of Poisson')
-plt.axis('off')
-=======
 from LightPipes import *
 import matplotlib.pyplot as plt
 
@@ -33,5 +11,4 @@
 F=Fresnel(20*cm,F)
 I=Intensity(2,F)
 plt.imshow(I); plt.axis('off'); plt.title("Poisson's spot")
->>>>>>> 2df140d1
 plt.show()