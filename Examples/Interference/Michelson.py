#! /usr/bin/env python
<<<<<<< HEAD
import LightPipes
import matplotlib.pyplot as plt
from LightPipes import cm, m, mm, nm, um

rad=1
mrad=1e-3*rad

LP=LightPipes.Init()
=======
from LightPipes import *

import matplotlib.pyplot as plt
>>>>>>> 2df140d1

wavelength=632.8*nm #wavelength of HeNe laser
size=10*mm # size of the grid
N=300 # number (NxN) of grid pixels
R=3*mm # laser beam radius
z1=8*cm # length of arm 1
z2=7*cm # length of arm 2
z3=3*cm # distance laser to beamsplitter
z4=5*cm # distance beamsplitter to screen
Rbs=0.5 # reflection beam splitter
tx=1*mrad; ty=0.0*mrad # tilt of mirror 1
f=50*cm # focal length of positive lens

#Generate a weak converging laser beam using a weak positive lens:
F=Begin(size,wavelength,N)
F=GaussHermite(0,0,1,R,F)
F=Lens(f,0,0,F)
#Propagate to the beamsplitter:
F=Forvard(z3,F)
#Split the beam and propagate to mirror #2:
F2=IntAttenuator(1-Rbs,F)
F2=Forvard(z2,F2)
#Introduce tilt and propagate back to the beamsplitter:
F2=Tilt(tx,ty,F2)
F2=Forvard(z2,F2)
F2=IntAttenuator(Rbs,F2)
#Split off the second beam and propagate to- and back from the mirror #1:
F10=IntAttenuator(Rbs,F)
F1=Forvard(z1*2,F10)
F1=IntAttenuator(1-Rbs,F1)
#Recombine the two beams and propagate to the screen:
F=BeamMix(F1,F2)
F=Forvard(z4,F)
I=Intensity(1,F)
plt.imshow(I); plt.axis('off');plt.title('intensity pattern')
plt.show()



#try:
	#import LightPipes
#except ImportError:
	#print ("LightPipes not present")
	#exit()

#import matplotlib.pyplot as plt
#m=1
#nm=1e-9*m
#um=1e-6*m
#mm=1e-3*m
#cm=1e-2*m
#rad=1
#mrad=1e-3*rad

#LP=LightPipes.Init()

#wavelength=632.8*nm #wavelength of HeNe laser
#size=10*mm # size of the grid
#N=300 # number (NxN) of grid pixels
#R=3*mm # laser beam radius
#z1=8*cm # length of arm 1
#z2=7*cm # length of arm 2
#z3=3*cm # distance laser to beamsplitter
#z4=5*cm # distance beamsplitter to screen
#Rbs=0.5 # reflection beam splitter
#tx=1*mrad; ty=0.0*mrad # tilt of mirror 1
#f=50*cm # focal length of positive lens

##Generate a weak converging laser beam using a weak positive lens:
#F=LP.Begin(size,wavelength,N)
#F=LP.GaussHermite(0,0,1,R,F)
#F=LP.Lens(f,0,0,F)
##Propagate to the beamsplitter:
#F=LP.Forvard(z3,F)
##Split the beam and propagate to mirror #2:
#F2=LP.IntAttenuator(1-Rbs,F)
#F2=LP.Forvard(z2,F2)
##Introduce tilt and propagate back to the beamsplitter:
#F2=LP.Tilt(tx,ty,F2)
#F2=LP.Forvard(z2,F2)
#F2=LP.IntAttenuator(Rbs,F2)
##Split off the second beam and propagate to- and back from the mirror #1:
#F10=LP.IntAttenuator(Rbs,F)
#F1=LP.Forvard(z1*2,F10)
#F1=LP.IntAttenuator(1-Rbs,F1)
##Recombine the two beams and propagate to the screen:
#F=LP.BeamMix(F1,F2)
#F=LP.Forvard(z4,F)
#I=LP.Intensity(1,F)
#plt.imshow(I); plt.axis('off');plt.title('intensity pattern')
#plt.show()<|MERGE_RESOLUTION|>--- conflicted
+++ resolved
@@ -1,18 +1,6 @@
 #! /usr/bin/env python
-<<<<<<< HEAD
-import LightPipes
+from LightPipes import *
 import matplotlib.pyplot as plt
-from LightPipes import cm, m, mm, nm, um
-
-rad=1
-mrad=1e-3*rad
-
-LP=LightPipes.Init()
-=======
-from LightPipes import *
-
-import matplotlib.pyplot as plt
->>>>>>> 2df140d1
 
 wavelength=632.8*nm #wavelength of HeNe laser
 size=10*mm # size of the grid
